import os
import json
import random
import uvicorn
from fastapi import FastAPI, UploadFile, File, Form, HTTPException, Body, Request, BackgroundTasks
from fastapi.middleware.cors import CORSMiddleware
from pydantic import BaseModel
from typing import List, Optional, Dict, Any
from datetime import datetime

# Import the modules
from document_processor import DocumentProcessor
from retrieval_engine_extended import ExtendedRetrievalEngine
from prompt_engine import PromptEngine
from prompt_engine.nyptho_integration import NypthoIntegration
from enhanced_capabilities.capability_router import handle_question, is_school_related
from enhanced_capabilities.conversation_memory import ConversationMemory

# Create FastAPI app
app = FastAPI(title="ALU Chatbot Backend")

# Add CORS middleware to allow frontend to access the API
app.add_middleware(
    CORSMiddleware,
    allow_origins=[
        "http://localhost:3000",
<<<<<<< HEAD
        "http://localhost:8080", 
        "http://127.0.0.1:8080",
        "http://127.0.0.1:3000",
        "http://192.168.42.230:3000",  
        # For Hugging Face Spaces - add your specific URLs when you know them
        # "https://your-huggingface-space-name.hf.space",
        "*",  # Allow all origins for development
=======
        "http://localhost:8080",  # Add this line for your current frontend URL
        "http://127.0.0.1:8080",  # Also add this alternative URL
>>>>>>> 3d3fcbb6
    ],
    allow_credentials=True,
    allow_methods=["*"],
    allow_headers=["*"],
)

# Replace the existing component initialization code with this
try:
    # Initialize components one by one with explicit error handling
    try:
        document_processor = DocumentProcessor()
        print("✅ DocumentProcessor initialized")
    except Exception as e:
        print(f"⚠️ DocumentProcessor init failed: {e}")
        document_processor = None
        
    try:
        retrieval_engine = ExtendedRetrievalEngine()
        print("✅ ExtendedRetrievalEngine initialized")
    except Exception as e:
        print(f"⚠️ ExtendedRetrievalEngine init failed: {e}")
        retrieval_engine = None
        
    try:
        prompt_engine = PromptEngine()
        print("✅ PromptEngine initialized")
    except Exception as e:
        print(f"⚠️ PromptEngine init failed: {e}")
        prompt_engine = None
        
    try:
        nyptho = NypthoIntegration()
        print("✅ NypthoIntegration initialized")
    except Exception as e:
        print(f"⚠️ NypthoIntegration init failed: {e}")
        nyptho = None
        
    # Create data directory if it doesn't exist
    os.makedirs("./data", exist_ok=True)
    
    try:
        conversation_memory = ConversationMemory(persistence_path="./data/conversations.json")
        conversation_memory.load_from_disk()
        print("✅ ConversationMemory initialized and loaded")
    except Exception as e:
        print(f"⚠️ ConversationMemory init failed: {e}")
        conversation_memory = None
        
except Exception as e:
    print(f"⚠️ CRITICAL INIT ERROR: {e}")
    # Don't exit - provide minimal functionality instead

# Define request models
class ChatRequest(BaseModel):
    message: str
    history: List[Dict[str, str]] = []
    options: Optional[Dict[str, Any]] = None

class QueryRequest(BaseModel):
    query: str
    role: str = "student"
    conversation_history: List[Dict[str, Any]] = []
    options: Optional[Dict[str, Any]] = None

class DocumentMetadata(BaseModel):
    title: str
    source: str
    date: Optional[str] = None

class PersonalitySettings(BaseModel):
    helpfulness: float
    creativity: float
    precision: float
    friendliness: float

@app.get("/")
async def root():
    """Health check endpoint"""
    return {"status": "ALU Chatbot backend is running"}

# Update the health check endpoint
@app.get("/health")
async def health():
    """Health check endpoint with detailed system status"""
    try:
        # Basic health check - will succeed even if other components fail
        return {
            "status": "healthy",
            "timestamp": datetime.now().isoformat(),
            "components": {
                "document_processor": document_processor is not None,
                "retrieval_engine": retrieval_engine is not None,
                "prompt_engine": prompt_engine is not None,
                "conversation_memory": conversation_memory is not None
            }
        }
    except Exception as e:
        return {
            "status": "degraded",
            "error": str(e),
            "timestamp": datetime.now().isoformat()
        }

@app.post("/api/chat")
async def process_chat(request: ChatRequest):
    user_message = request.message
    user_id = request.options.get("user_id", "anonymous") if request.options else "anonymous"
    conversation_id = request.options.get("conversation_id") if request.options else None
    
    print(f"Processing message: '{user_message}'")
    print(f"Is school related: {is_school_related(user_message)}")
    
    try:
        # Add user message to conversation memory
        conversation_memory.add_message(user_id, "user", user_message, conversation_id)
        
        # Get conversation history for context
        conversation = conversation_memory.get_active_conversation(user_id)
        conversation_history = conversation.get_formatted_history()
        
        # First, check if this is a specialized query that should use enhanced capabilities
        if not is_school_related(user_message):
            try:
                print(f"Trying enhanced capabilities for: '{user_message}'")
                
                # Use the enhanced capabilities router
                result = handle_question(
                    user_message,
                    search_school_docs_func=lambda q: retrieval_engine.retrieve_context(q),
                    conversation_history=conversation_history
                )
                
                print(f"Selected capability: {result['source']}")
                
                # Format the response based on which capability handled it
                if result["source"] == "math_solver":
                    steps = "\n".join(result["additional_info"]) if result["additional_info"] else ""
                    response = f"{result['answer']}\n\n{steps}"
                elif result["source"] == "web_search":
                    snippets = result["additional_info"]["snippets"][:2] if "snippets" in result["additional_info"] else []
                    links = result["additional_info"]["links"][:2] if "links" in result["additional_info"] else []
                    
                    sources = ""
                    for i, link in enumerate(links):
                        sources += f"\n- [{link}]({link})"
                    
                    response = f"{result['answer']}\n\nSources:{sources}"
                elif result["source"] == "code_support":
                    # Properly format code responses
                    code_result = result.get("additional_info", {})
                    language = code_result.get("language", "text")
                    code = code_result.get("code", "")
                    
                    # Format with proper code blocks
                    response = f"{result['answer']}\n\n```{language}\n{code}\n```"
                else:
                    response = result["answer"]
                
                # Add AI response to conversation memory
                conversation_memory.add_message(user_id, "assistant", response, conversation.id)
                
                # Periodically save conversations to disk
                if random.random() < 0.1:  # 10% chance to save after each message
                    conversation_memory.save_to_disk()
                
                return {
                    "response": response,
                    "conversation_id": conversation.id
                }
            except Exception as e:
                print(f"Enhanced capabilities error: {e}")
                # Continue to existing document retrieval code
        
        # Get relevant context from the retrieval engine
        context_docs = retrieval_engine.retrieve_context(
            query=user_message,
            role="student"  # Default role
        )
        
        # Generate response using the prompt engine
        response = prompt_engine.generate_response(
            query=user_message,
            context=context_docs,
            conversation_history=conversation_history,
            role="student",
            options={}
        )
        
        # Add AI response to conversation memory
        conversation_memory.add_message(user_id, "assistant", response, conversation.id)
        
        # Extract sources for attribution
        sources = []
        for doc in context_docs[:3]:  # Top 3 sources
            if doc.metadata and 'source' in doc.metadata:
                source = {
                    'title': doc.metadata.get('title', 'ALU Knowledge Base'),
                    'source': doc.metadata.get('source', 'ALU Brain')
                }
                if source not in sources:  # Avoid duplicates
                    sources.append(source)
        
        return {
            "response": response,
            "sources": sources,
            "engine": "alu_prompt_engine",
            "conversation_id": conversation.id
        }
        
    except Exception as e:
        print(f"Error processing chat: {e}")
        return {"response": "I'm sorry, I couldn't process your request due to a technical error."}

@app.post("/generate")
async def generate_response(request: QueryRequest):
    """Generate a response for the user query"""
    try:
        # Get relevant context from the retrieval engine
        context_docs = retrieval_engine.retrieve_context(
            query=request.query, 
            role=request.role
        )
        
        # Check if we should use Nyptho
        use_nyptho = False
        if request.options and "use_nyptho" in request.options:
            use_nyptho = request.options["use_nyptho"]
        
        # Set model ID for observation
        model_id = "standard_engine"
        
        # Generate response using appropriate engine
        if use_nyptho and nyptho.get_status()["ready"]:
            # Use Nyptho for response
            personality = None
            if request.options and "personality" in request.options:
                personality = request.options["personality"]
                
            response = nyptho.generate_response(
                query=request.query,
                context=context_docs,
                personality=personality
            )
            model_id = "nyptho"
        else:
            # Use standard prompt engine
            response = prompt_engine.generate_response(
                query=request.query,
                context=context_docs,
                conversation_history=request.conversation_history,
                role=request.role,
                options=request.options
            )
        
        # Have Nyptho observe this interaction (it learns from all responses)
        if model_id != "nyptho":  # Don't observe itself
            nyptho.observe_model(
                query=request.query,
                response=response,
                model_id=model_id,
                context=context_docs
            )
        
        return {
            "response": response,
            "sources": [doc.metadata for doc in context_docs[:3]] if context_docs else [],
            "engine": model_id
        }
    except Exception as e:
        print(f"Error generating response: {e}")
        raise HTTPException(status_code=500, detail=str(e))

@app.post("/upload-document")
async def upload_document(
    file: UploadFile = File(...),
    title: str = Form(None),
    source: str = Form("user-upload"),
    background_tasks: BackgroundTasks = None
):
    """Upload and process a document into the vector store"""
    try:
        # Process the document
        doc_id = await document_processor.process_document(file, title, source)
        
        # Add background task to update the vector store
        if background_tasks:
            background_tasks.add_task(
                retrieval_engine.update_vector_store,
                doc_id
            )
        
        return {"status": "success", "message": "Document uploaded successfully", "doc_id": doc_id}
    except Exception as e:
        print(f"Error uploading document: {e}")
        raise HTTPException(status_code=500, detail=str(e))

@app.get("/documents")
async def list_documents():
    """List all available documents in the knowledge base"""
    try:
        documents = document_processor.list_documents()
        return {"documents": documents}
    except Exception as e:
        print(f"Error listing documents: {e}")
        raise HTTPException(status_code=500, detail=str(e))

@app.delete("/documents/{doc_id}")
async def delete_document(doc_id: str):
    """Delete a document from the knowledge base"""
    try:
        success = document_processor.delete_document(doc_id)
        if success:
            # Update the vector store to remove the document's embeddings
            retrieval_engine.remove_document(doc_id)
            return {"status": "success", "message": "Document deleted successfully"}
        else:
            raise HTTPException(status_code=404, detail="Document not found")
    except Exception as e:
        print(f"Error deleting document: {e}")
        raise HTTPException(status_code=500, detail=str(e))

@app.post("/rebuild-index")
async def rebuild_index(background_tasks: BackgroundTasks):
    """Rebuild the vector index with all documents"""
    try:
        background_tasks.add_task(retrieval_engine.rebuild_index)
        return {"status": "success", "message": "Index rebuild started in the background"}
    except Exception as e:
        print(f"Error starting index rebuild: {e}")
        raise HTTPException(status_code=500, detail=str(e))

# Nyptho-specific endpoints
@app.get("/nyptho/status")
async def get_nyptho_status():
    """Get the current status of Nyptho"""
    try:
        status = nyptho.get_status()
        return status
    except Exception as e:
        print(f"Error getting Nyptho status: {e}")
        raise HTTPException(status_code=500, detail=str(e))

@app.post("/nyptho/personality")
async def set_nyptho_personality(settings: PersonalitySettings):
    """Update Nyptho's personality settings"""
    try:
        result = nyptho.set_personality({
            "helpfulness": settings.helpfulness,
            "creativity": settings.creativity,
            "precision": settings.precision,
            "friendliness": settings.friendliness
        })
        return result
    except Exception as e:
        print(f"Error updating personality: {e}")
        raise HTTPException(status_code=500, detail=str(e))

@app.get("/search-stats")
async def get_search_stats():
    """Get search engine performance statistics"""
    try:
        search_stats = retrieval_engine.alu_brain.search_engine.get_search_stats()
        return search_stats
    except Exception as e:
        print(f"Error getting search stats: {e}")
        raise HTTPException(status_code=500, detail=str(e))

@app.on_event("shutdown")
def shutdown_event():
    """Handler for application shutdown"""
    print("Saving conversation memory...")
    conversation_memory.save_to_disk()
    print("Shutting down Nyptho...")
    try:
        nyptho.shutdown()
    except:
        pass  # Ignore errors during shutdown

# Run the server
if __name__ == "__main__":
    port = int(os.environ.get("PORT", 8080))
    uvicorn.run("main:app", host="0.0.0.0", port=port, reload=True)  # Enable reload for development<|MERGE_RESOLUTION|>--- conflicted
+++ resolved
@@ -24,7 +24,6 @@
     CORSMiddleware,
     allow_origins=[
         "http://localhost:3000",
-<<<<<<< HEAD
         "http://localhost:8080", 
         "http://127.0.0.1:8080",
         "http://127.0.0.1:3000",
@@ -32,10 +31,10 @@
         # For Hugging Face Spaces - add your specific URLs when you know them
         # "https://your-huggingface-space-name.hf.space",
         "*",  # Allow all origins for development
-=======
+
         "http://localhost:8080",  # Add this line for your current frontend URL
         "http://127.0.0.1:8080",  # Also add this alternative URL
->>>>>>> 3d3fcbb6
+
     ],
     allow_credentials=True,
     allow_methods=["*"],
