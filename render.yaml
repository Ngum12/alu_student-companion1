name: alu-student-companion

services:
  # Backend service
  - type: web
    name: alu-companion-api
    runtime: python
    pythonVersion: 3.11
    region: ohio
    plan: free
<<<<<<< HEAD
    buildCommand: pip install -r backend/requirements.txt
    startCommand: uvicorn app:app --host 0.0.0.0 --port $PORT
=======
    buildCommand: pip install -r requirements.txt
    startCommand: cd backend && gunicorn -k uvicorn.workers.UvicornWorker main:app
>>>>>>> 4aeba08d
    envVars:
      - key: PORT
        value: 10000  # Required for Render's proxy
      - key: PYTHONPATH
        value: /opt/render/project/src
      - key: ENVIRONMENT
        value: production
      - key: CORS_ALLOWED_ORIGINS
        value: https://alu-companion.onrender.com

  # Frontend service
  - type: web
    name: alu-companion
    runtime: node
    region: ohio
    plan: free
    buildCommand: |
      npm install
      npm run build
    startCommand: npm run preview -- --host 0.0.0.0 --port $PORT
    envVars:
      - key: PORT
        value: 3000
      - key: NODE_ENV
        value: production
      - key: VITE_API_URL
        value: https://alu-companion-api.onrender.com<|MERGE_RESOLUTION|>--- conflicted
+++ resolved
@@ -8,13 +8,12 @@
     pythonVersion: 3.11
     region: ohio
     plan: free
-<<<<<<< HEAD
     buildCommand: pip install -r backend/requirements.txt
     startCommand: uvicorn app:app --host 0.0.0.0 --port $PORT
-=======
+
     buildCommand: pip install -r requirements.txt
     startCommand: cd backend && gunicorn -k uvicorn.workers.UvicornWorker main:app
->>>>>>> 4aeba08d
+
     envVars:
       - key: PORT
         value: 10000  # Required for Render's proxy
